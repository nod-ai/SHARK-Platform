# Copyright 2024 Advanced Micro Devices, Inc
#
# Licensed under the Apache License v2.0 with LLVM Exceptions.
# See https://llvm.org/LICENSE.txt for license information.
# SPDX-License-Identifier: Apache-2.0 WITH LLVM-exception

from typing import Optional

import math

import torch
import torch.nn.functional as F

from .base import Theta, ThetaLayer
from .linear import LinearLayer
from .norm import RMSNormLayer
from .rotary_embedding import RotaryEmbeddingLayer
from .kv_cache import PagedKVCache
from .. import ops

__all__ = [
    "PagedLlamaAttentionBlock",
]


class PagedLlamaAttentionBlock(ThetaLayer):
    """Implements a self attention layer in the style of Llama using a
    paged cache."""

    def __init__(
        self,
        theta: Theta,
        *,
        block_index: int,
        cache: PagedKVCache,
        head_count: int,
        head_dim: int,
        head_count_kv: int,
        rms_epsilon: float,
        use_grok: Optional[bool] = False,
<<<<<<< HEAD
        attention_kernel: str = "decomposed",
        use_grok: bool = False,
=======
>>>>>>> a0d5d105
    ):
        super().__init__(theta)

        self.block_index = block_index
        self.cache = cache
        self.head_count = head_count
        self.head_dim = head_dim
        self.head_count_kv = head_count_kv
        self.use_grok = use_grok

        self.add_module(
            "attn_norm", RMSNormLayer(theta("attn_norm"), epsilon=rms_epsilon)
        )
        self.add_module("attn_q", LinearLayer(theta("attn_q")))
        self.add_module("attn_k", LinearLayer(theta("attn_k")))
        self.add_module("attn_v", LinearLayer(theta("attn_v")))
        self.add_module("attn_output", LinearLayer(theta("attn_output")))

        if self.use_grok:
            self.add_module(
                "attn_output_norm",
                RMSNormLayer(theta("attn_output_norm"), epsilon=rms_epsilon),
            )
<<<<<<< HEAD
        self.attention_kernel = attention_kernel
        self.use_grok = use_grok
=======
>>>>>>> a0d5d105

    def forward(
        self,
        h: torch.Tensor,
        *,
        embedding: RotaryEmbeddingLayer,
        # [bs, batch_seq_len // block_seq_stride]
        seq_block_ids: torch.Tensor,
        start_index: Optional[int] = None,
        start_positions: Optional[torch.Tensor] = None,
        attention_mask: Optional[torch.Tensor] = None,
        embedding_batch_mask: Optional[torch.Tensor] = None,
        cache_state: list[torch.Tensor] = None,
        xk_temp: Optional[torch.Tensor] = None,
        xv_temp: Optional[torch.Tensor] = None,
    ):
        assert bool(start_index is not None) ^ bool(embedding_batch_mask is not None)

        x = self.attn_norm(h)

        bs, batch_seq_len, feature_dim = x.shape
        assert feature_dim == self.head_count * self.head_dim

        xq = self.attn_q(x)
        xk = self.attn_k(x)
        xv = self.attn_v(x)

        xq = xq.view(bs, batch_seq_len, self.head_count, self.head_dim)
        xk = xk.view(bs, batch_seq_len, self.head_count_kv, self.head_dim)
        xv = xv.view(bs, batch_seq_len, self.head_count_kv, self.head_dim)

        # Fast path to start_index based embedding lookup if available.
        # Falls back to a slower position based index lookup.
        if start_index is not None:
            xq, xk = embedding.forward(xq=xq, xk=xk, start_index=start_index)
        else:
            xq, xk = embedding.apply_batched_mask(
                xq=xq, xk=xk, mask=embedding_batch_mask
            )

        # Full sequence length.
        kv_seq_len = seq_block_ids.shape[1] * self.cache.block_seq_stride

        if self.cache.is_paged:
            xk, xv = self.transact_cache_paged(
                xk_cache_update=xk,
                xv_cache_update=xv,
                seq_block_ids=seq_block_ids,
                kv_seq_len=kv_seq_len,
                start_positions=start_positions,
                cache_state=cache_state,
                xk_temp=xk_temp,
                xv_temp=xv_temp,
            )
        elif self.cache.is_direct:
            xk, xv = self.transact_cache_direct(
                xk_cache_update=xk,
                xv_cache_update=xv,
                start_positions=start_positions,
                kv_seq_len=kv_seq_len,
                cache_state=cache_state,
            )
        else:
            raise NotImplementedError(f"Unsupported KV cache type: {type(self.cache)}")

        # Expand kv heads for GQA.
        gqa_n_rep = self.head_count // self.head_count_kv
        assert gqa_n_rep > 0
        if gqa_n_rep > 1:

            def repeat_kv(x: torch.Tensor) -> torch.Tensor:
                bs, slen, n_kv_heads, head_dim = x.shape
                return (
                    x.unsqueeze(-2)
                    .expand(bs, slen, n_kv_heads, gqa_n_rep, head_dim)
                    .reshape(bs, slen, n_kv_heads * gqa_n_rep, head_dim)
                )

            xk = repeat_kv(xk)
            xv = repeat_kv(xv)

        # Transpose into [bs, heads, sl, dim]
        xq = xq.transpose(1, 2)
        keys = xk.transpose(1, 2)
        values = xv.transpose(1, 2)

<<<<<<< HEAD
        if False:  # self.attention_kernel == "decomposed":
            # Flash attention.
            if not self.use_grok:
                attn_weights = ops.matmul(xq, keys.transpose(2, 3)) / math.sqrt(
                    self.head_dim
                )
            elif self.use_grok:
                attn_weights = ops.matmul(xq, keys.transpose(2, 3))
                attn_weights = 30.0 * torch.tanh(
                    attn_weights * (0.08838834764831845 / 30.0)
                )
            self.assert_not_nan(attn_weights)
            if self.use_grok:
                attn_weights = 30 * torch.tanh(
                    attn_weights * (0.08838834764831845 / 30.0)
                )
=======
        # Flash attention.
        if not self.use_grok:
            attn_weights = ops.matmul(xq, keys.transpose(2, 3)) / math.sqrt(
                self.head_dim
            )
        elif self.use_grok:
            attn_weights = ops.matmul(xq, keys.transpose(2, 3))
            attn_weights = 30.0 * torch.tanh(
                attn_weights * (0.08838834764831845 / 30.0)
            )
        self.assert_not_nan(attn_weights)
>>>>>>> a0d5d105

            # Apply attention mask.
            self.trace_tensor("attn_weights", attn_weights, values=False)
            if attention_mask is not None:
                # self.trace_tensor("attn_mask", attention_mask)
                attn_weights = attn_weights + attention_mask
            attn_weights = ops.softmax(
                ops.to(attn_weights, dtype=torch.float32), dim=-1
            )
            attn_weights = ops.to(attn_weights, dtype=xq.dtype)
            attn_output = ops.matmul(
                attn_weights, values
            )  # (bs, heads, slen, head_dim)
        else:
            # TODO Support Grok
            attention_mask = (
                None  # if batch_seq_len > 1 else attention_mask.to(dtype=torch.float32)
            )
            is_causal = True
            attn_output = torch.nn.functional.scaled_dot_product_attention(
                query=xq,  # [bs, ..., sl, dim]
                key=keys,  # [bs, ..., sl, dim]
                value=values,  # [bs, ..., sl, dim]
                attn_mask=attention_mask,  # [bs, ..., sl, sl]
                dropout_p=0.0,
                is_causal=is_causal,  # assumes causal masking when true
                scale=None,  # defaults to 1/sqrt(dim)
            )

<<<<<<< HEAD
=======
        attn_weights = ops.softmax(ops.to(attn_weights, dtype=torch.float32), dim=-1)
        attn_weights = ops.to(attn_weights, dtype=xq.dtype)
        attn_output = ops.matmul(attn_weights, values)  # (bs, heads, slen, head_dim)
>>>>>>> a0d5d105
        attn_output = attn_output.transpose(1, 2).reshape(bs, batch_seq_len, -1)
        # Project.
        attn_output = self.attn_output(attn_output)

        if self.use_grok:
            attn_output = self.attn_output_norm(attn_output)

        h = h + attn_output

        return h

    def transact_cache_direct(
        self,
        *,
        cache_state: list[torch.Tensor],
        xk_cache_update: torch.Tensor,
        xv_cache_update: torch.Tensor,
        kv_seq_len: int,
        start_positions: Optional[torch.Tensor] = None,
    ):
        bs, batch_seq_len, _, _ = xk_cache_update.shape
        cache_k = cache_state[self.block_index * 2]
        cache_v = cache_state[self.block_index * 2 + 1]

        if start_positions is None:
            # Prefill. Write the entire cache.
            cache_k[:, :batch_seq_len] = xk_cache_update
            cache_v[:, :batch_seq_len] = xv_cache_update
            return xk_cache_update, xv_cache_update
        else:
            # Decode. Write a single timestep.
            # TODO: This needs to be reworked with index ops.
            assert xk_cache_update.shape[1] == 1
            assert xv_cache_update.shape[1] == 1
            for b in range(bs):
                # Make a tensor because indices must be all tensors, so we can avoid
                # doing start_positions[row_index].item(), which generates a lot of SymInts.
                row_index = torch.tensor(
                    b, dtype=torch.int64, device=xk_cache_update.device
                )
                row_start_pos = start_positions[row_index]
                cache_k.index_put(
                    (row_index, row_start_pos), xk_cache_update[row_index, 0]
                )
                cache_v.index_put(
                    (row_index, row_start_pos), xv_cache_update[row_index, 0]
                )
            return cache_k[:, :kv_seq_len], cache_v[:, :kv_seq_len]

    def transact_cache_paged(
        self,
        *,
        xk_cache_update: torch.Tensor,
        xv_cache_update: torch.Tensor,
        cache_state: list[torch.Tensor],
        # [bs, batch_seq_len // block_seq_stride]
        seq_block_ids: torch.Tensor,
        kv_seq_len: int,
        start_positions: Optional[torch.Tensor] = None,
        xk_temp: Optional[torch.Tensor] = None,
        xv_temp: Optional[torch.Tensor] = None,
    ):
        cache = self.cache.paged
        # Manage the cache.
        if start_positions is None:
            # Prefill: Write the entire cache.
            cache.write(
                cache_state,
                cache_partitions=[xk_cache_update, xv_cache_update],
                transformer_block_index=self.block_index,
                page_ids=seq_block_ids,
            )
            return xk_cache_update, xv_cache_update
        else:
            # Decode at ragged start positions.
            # We need to initialize/read the K/V from the cache for the whole
            # sequence. Note that at this point, it is possible to fork and
            # use a memory efficient attention kernel that can do indirect
            # reads, skipping this materialization. This path is taken for
            # a decode step.
            assert xk_temp is not None and xv_temp is not None
            assert xk_cache_update.shape[1] == 1
            assert xv_cache_update.shape[1] == 1
            assert kv_seq_len == seq_block_ids.shape[1] * cache.block_seq_stride

            # Write our one updated cache row into the cache.
            cache.write_timestep(
                cache_state,
                cache_partitions=[
                    xk_cache_update,
                    xv_cache_update,
                ],
                transformer_block_index=self.block_index,
                seq_positions=start_positions,
                page_ids=seq_block_ids,
            )

            # Restore from the cache.
            cache.read(
                cache_state,
                read_into_partitions=[
                    xk_temp[:, 0:kv_seq_len, ...],
                    xv_temp[:, 0:kv_seq_len, ...],
                ],
                transformer_block_index=self.block_index,
                page_ids=seq_block_ids,
            )

            # For computation, we create a subview of the xk/xv tensors to have
            # a sequence length covering the blocked size. This must include
            # the newly added row (the caller is responsible for ensuring that
            # every block has at least one row left). We'll compute on this
            # ragged view and use an appropriate mask.
            xk = xk_temp[:, 0:kv_seq_len, ...]
            xv = xv_temp[:, 0:kv_seq_len, ...]
            return xk, xv<|MERGE_RESOLUTION|>--- conflicted
+++ resolved
@@ -38,11 +38,8 @@
         head_count_kv: int,
         rms_epsilon: float,
         use_grok: Optional[bool] = False,
-<<<<<<< HEAD
         attention_kernel: str = "decomposed",
-        use_grok: bool = False,
-=======
->>>>>>> a0d5d105
+
     ):
         super().__init__(theta)
 
@@ -66,11 +63,7 @@
                 "attn_output_norm",
                 RMSNormLayer(theta("attn_output_norm"), epsilon=rms_epsilon),
             )
-<<<<<<< HEAD
         self.attention_kernel = attention_kernel
-        self.use_grok = use_grok
-=======
->>>>>>> a0d5d105
 
     def forward(
         self,
@@ -157,7 +150,6 @@
         keys = xk.transpose(1, 2)
         values = xv.transpose(1, 2)
 
-<<<<<<< HEAD
         if False:  # self.attention_kernel == "decomposed":
             # Flash attention.
             if not self.use_grok:
@@ -174,19 +166,6 @@
                 attn_weights = 30 * torch.tanh(
                     attn_weights * (0.08838834764831845 / 30.0)
                 )
-=======
-        # Flash attention.
-        if not self.use_grok:
-            attn_weights = ops.matmul(xq, keys.transpose(2, 3)) / math.sqrt(
-                self.head_dim
-            )
-        elif self.use_grok:
-            attn_weights = ops.matmul(xq, keys.transpose(2, 3))
-            attn_weights = 30.0 * torch.tanh(
-                attn_weights * (0.08838834764831845 / 30.0)
-            )
-        self.assert_not_nan(attn_weights)
->>>>>>> a0d5d105
 
             # Apply attention mask.
             self.trace_tensor("attn_weights", attn_weights, values=False)
@@ -216,12 +195,7 @@
                 scale=None,  # defaults to 1/sqrt(dim)
             )
 
-<<<<<<< HEAD
-=======
-        attn_weights = ops.softmax(ops.to(attn_weights, dtype=torch.float32), dim=-1)
-        attn_weights = ops.to(attn_weights, dtype=xq.dtype)
-        attn_output = ops.matmul(attn_weights, values)  # (bs, heads, slen, head_dim)
->>>>>>> a0d5d105
+
         attn_output = attn_output.transpose(1, 2).reshape(bs, batch_seq_len, -1)
         # Project.
         attn_output = self.attn_output(attn_output)
