# Copyright 2024 Advanced Micro Devices, Inc
#
# Licensed under the Apache License v2.0 with LLVM Exceptions.
# See https://llvm.org/LICENSE.txt for license information.
# SPDX-License-Identifier: Apache-2.0 WITH LLVM-exception

from typing import Optional

import math

import torch
import torch.nn.functional as F

from .base import Theta, ThetaLayer
from .linear import LinearLayer
from .norm import RMSNormLayer
from .rotary_embedding import RotaryEmbeddingLayer
from .kv_cache import PagedKVCache
from .. import ops

__all__ = [
    "PagedLlamaAttentionBlock",
]


class PagedLlamaAttentionBlock(ThetaLayer):
    """Implements a self attention layer in the style of Llama using a
    paged cache."""

    def __init__(
        self,
        theta: Theta,
        *,
        block_index: int,
        cache: PagedKVCache,
        head_count: int,
        head_dim: int,
        head_count_kv: int,
        rms_epsilon: float,
        use_grok: Optional[bool] = False,
    ):
        super().__init__(theta)

        self.block_index = block_index
        self.cache = cache
        self.head_count = head_count
        self.head_dim = head_dim
        self.head_count_kv = head_count_kv
        self.use_grok = use_grok

        self.add_module(
            "attn_norm", RMSNormLayer(theta("attn_norm"), epsilon=rms_epsilon)
        )
        self.add_module("attn_q", LinearLayer(theta("attn_q")))
        self.add_module("attn_k", LinearLayer(theta("attn_k")))
        self.add_module("attn_v", LinearLayer(theta("attn_v")))
        self.add_module("attn_output", LinearLayer(theta("attn_output")))

        if self.use_grok:
            self.add_module(
                "attn_output_norm",
                RMSNormLayer(theta("attn_output_norm"), epsilon=rms_epsilon),
            )

    def forward(
        self,
        h: torch.Tensor,
        *,
        embedding: RotaryEmbeddingLayer,
        # [bs, batch_seq_len // block_seq_stride]
        seq_block_ids: torch.Tensor,
        start_index: Optional[int] = None,
        start_positions: Optional[torch.Tensor] = None,
        attention_mask: Optional[torch.Tensor] = None,
        embedding_batch_mask: Optional[torch.Tensor] = None,
        cache_state: list[torch.Tensor] = None,
        xk_temp: Optional[torch.Tensor] = None,
        xv_temp: Optional[torch.Tensor] = None,
    ):
        assert bool(start_index is not None) ^ bool(embedding_batch_mask is not None)

        x = self.attn_norm(h)

        bs, batch_seq_len, feature_dim = x.shape
        assert feature_dim == self.head_count * self.head_dim

        xq = self.attn_q(x)
        xk = self.attn_k(x)
        xv = self.attn_v(x)

        xq = xq.view(bs, batch_seq_len, self.head_count, self.head_dim)
        xk = xk.view(bs, batch_seq_len, self.head_count_kv, self.head_dim)
        xv = xv.view(bs, batch_seq_len, self.head_count_kv, self.head_dim)

        # Fast path to start_index based embedding lookup if available.
        # Falls back to a slower position based index lookup.
        if start_index is not None:
            xq, xk = embedding.forward(xq=xq, xk=xk, start_index=start_index)
        else:
            xq, xk = embedding.apply_batched_mask(
                xq=xq, xk=xk, mask=embedding_batch_mask
            )

        # Full sequence length.
        kv_seq_len = seq_block_ids.shape[1] * self.cache.block_seq_stride

        if self.cache.is_paged:
            xk, xv = self.transact_cache_paged(
                xk_cache_update=xk,
                xv_cache_update=xv,
                seq_block_ids=seq_block_ids,
                kv_seq_len=kv_seq_len,
                start_positions=start_positions,
                cache_state=cache_state,
                xk_temp=xk_temp,
                xv_temp=xv_temp,
            )
        elif self.cache.is_direct:
            xk, xv = self.transact_cache_direct(
                xk_cache_update=xk,
                xv_cache_update=xv,
                start_positions=start_positions,
                kv_seq_len=kv_seq_len,
                cache_state=cache_state,
            )
        else:
            raise NotImplementedError(f"Unsupported KV cache type: {type(self.cache)}")

        # Expand kv heads for GQA.
        gqa_n_rep = self.head_count // self.head_count_kv
        assert gqa_n_rep > 0
        if gqa_n_rep > 1:

            def repeat_kv(x: torch.Tensor) -> torch.Tensor:
                bs, slen, n_kv_heads, head_dim = x.shape
                return (
                    x.unsqueeze(-2)
                    .expand(bs, slen, n_kv_heads, gqa_n_rep, head_dim)
                    .reshape(bs, slen, n_kv_heads * gqa_n_rep, head_dim)
                )

            xk = repeat_kv(xk)
            xv = repeat_kv(xv)

        # Transpose into [bs, heads, sl, dim]
        xq = xq.transpose(1, 2)
        keys = xk.transpose(1, 2)
        values = xv.transpose(1, 2)

        # Flash attention.
<<<<<<< HEAD
        if not self.use_grok:
            attn_weights = torch.matmul(xq, keys.transpose(2, 3)) / math.sqrt(
                self.head_dim
            )
        elif self.use_grok:
            attn_weights = torch.matmul(xq, keys.transpose(2, 3))
            attn_weights = 30.0 * torch.tanh(
                attn_weights * (0.08838834764831845 / 30.0)
            )
=======
        attn_weights = ops.matmul(xq, keys.transpose(2, 3)) / math.sqrt(self.head_dim)
>>>>>>> a9d3d415
        self.assert_not_nan(attn_weights)

        # Apply attention mask.
        self.trace_tensor("attn_weights", attn_weights, values=False)
        if attention_mask is not None:
            # self.trace_tensor("attn_mask", attention_mask)
            attn_weights = attn_weights + attention_mask

        attn_weights = ops.softmax(ops.to(attn_weights, dtype=torch.float32), dim=-1)
        attn_weights = ops.to(attn_weights, dtype=xq.dtype)
        attn_output = ops.matmul(attn_weights, values)  # (bs, heads, slen, head_dim)
        attn_output = attn_output.transpose(1, 2).reshape(bs, batch_seq_len, -1)

        # Project.
        attn_output = self.attn_output(attn_output)

        if self.use_grok:
            attn_output = self.attn_output_norm(attn_output)

        h = h + attn_output

        return h

    def transact_cache_direct(
        self,
        *,
        cache_state: list[torch.Tensor],
        xk_cache_update: torch.Tensor,
        xv_cache_update: torch.Tensor,
        kv_seq_len: int,
        start_positions: Optional[torch.Tensor] = None,
    ):
        bs, batch_seq_len, _, _ = xk_cache_update.shape
        cache_k = cache_state[self.block_index * 2]
        cache_v = cache_state[self.block_index * 2 + 1]

        if start_positions is None:
            # Prefill. Write the entire cache.
            cache_k[:, :batch_seq_len] = xk_cache_update
            cache_v[:, :batch_seq_len] = xv_cache_update
            return xk_cache_update, xv_cache_update
        else:
            # Decode. Write a single timestep.
            # TODO: This needs to be reworked with index ops.
            assert xk_cache_update.shape[1] == 1
            assert xv_cache_update.shape[1] == 1
            for b in range(bs):
                # Make a tensor because indices must be all tensors, so we can avoid
                # doing start_positions[row_index].item(), which generates a lot of SymInts.
                row_index = torch.tensor(
                    b, dtype=torch.int64, device=xk_cache_update.device
                )
                row_start_pos = start_positions[row_index]
                cache_k.index_put(
                    (row_index, row_start_pos), xk_cache_update[row_index, 0]
                )
                cache_v.index_put(
                    (row_index, row_start_pos), xv_cache_update[row_index, 0]
                )
            return cache_k[:, :kv_seq_len], cache_v[:, :kv_seq_len]

    def transact_cache_paged(
        self,
        *,
        xk_cache_update: torch.Tensor,
        xv_cache_update: torch.Tensor,
        cache_state: list[torch.Tensor],
        # [bs, batch_seq_len // block_seq_stride]
        seq_block_ids: torch.Tensor,
        kv_seq_len: int,
        start_positions: Optional[torch.Tensor] = None,
        xk_temp: Optional[torch.Tensor] = None,
        xv_temp: Optional[torch.Tensor] = None,
    ):
        cache = self.cache.paged
        # Manage the cache.
        if start_positions is None:
            # Prefill: Write the entire cache.
            cache.write(
                cache_state,
                cache_partitions=[xk_cache_update, xv_cache_update],
                transformer_block_index=self.block_index,
                page_ids=seq_block_ids,
            )
            return xk_cache_update, xv_cache_update
        else:
            # Decode at ragged start positions.
            # We need to initialize/read the K/V from the cache for the whole
            # sequence. Note that at this point, it is possible to fork and
            # use a memory efficient attention kernel that can do indirect
            # reads, skipping this materialization. This path is taken for
            # a decode step.
            assert xk_temp is not None and xv_temp is not None
            assert xk_cache_update.shape[1] == 1
            assert xv_cache_update.shape[1] == 1
            assert kv_seq_len == seq_block_ids.shape[1] * cache.block_seq_stride

            # Write our one updated cache row into the cache.
            cache.write_timestep(
                cache_state,
                cache_partitions=[
                    xk_cache_update,
                    xv_cache_update,
                ],
                transformer_block_index=self.block_index,
                seq_positions=start_positions + 1,
                page_ids=seq_block_ids,
            )

            # Restore from the cache.
            cache.read(
                cache_state,
                read_into_partitions=[
                    xk_temp[:, 0:kv_seq_len, ...],
                    xv_temp[:, 0:kv_seq_len, ...],
                ],
                transformer_block_index=self.block_index,
                page_ids=seq_block_ids,
            )

            # For computation, we create a subview of the xk/xv tensors to have
            # a sequence length covering the blocked size. This must include
            # the newly added row (the caller is responsible for ensuring that
            # every block has at least one row left). We'll compute on this
            # ragged view and use an appropriate mask.
            xk = xk_temp[:, 0:kv_seq_len, ...]
            xv = xv_temp[:, 0:kv_seq_len, ...]
            return xk, xv<|MERGE_RESOLUTION|>--- conflicted
+++ resolved
@@ -148,7 +148,6 @@
         values = xv.transpose(1, 2)
 
         # Flash attention.
-<<<<<<< HEAD
         if not self.use_grok:
             attn_weights = torch.matmul(xq, keys.transpose(2, 3)) / math.sqrt(
                 self.head_dim
@@ -157,10 +156,7 @@
             attn_weights = torch.matmul(xq, keys.transpose(2, 3))
             attn_weights = 30.0 * torch.tanh(
                 attn_weights * (0.08838834764831845 / 30.0)
-            )
-=======
-        attn_weights = ops.matmul(xq, keys.transpose(2, 3)) / math.sqrt(self.head_dim)
->>>>>>> a9d3d415
+
         self.assert_not_nan(attn_weights)
 
         # Apply attention mask.
