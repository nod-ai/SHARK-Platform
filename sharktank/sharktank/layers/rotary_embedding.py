--- conflicted
+++ resolved
@@ -20,7 +20,7 @@
         rope_dimension_count: int,
         rope_freq_base: float,
         max_seqlen: int,
-        rope_freq_base: Optional[float] = None,
+        rope_freq_base: Optional[float] = 10000.0,
         device: Optional[torch.device] = None,
         use_hf: bool = False,
         static_tables: bool = True,
@@ -33,14 +33,7 @@
         self.rope_dimension_count = rope_dimension_count
         self.max_seqlen = max_seqlen
         self.use_hf = use_hf
-<<<<<<< HEAD
-        self._table = self._create_rotary_embed_table(
-            max_seqlen=max_seqlen,
-            dim=rope_dimension_count,
-            theta_value=rope_freq_base,
-        )
-=======
-        self.rope_freq_base = rope_freq_base if rope_freq_base is not None else 10000.0
+        self.rope_freq_base = rope_freq_base
         if static_tables:
             self.register_buffer(
                 "static_rotary_embed_table", self._create_rotary_embed_table()
@@ -54,7 +47,6 @@
             return self._create_rotary_embed_table()
         else:
             return self.static_rotary_embed_table
->>>>>>> aead69f7
 
     def forward(self, *, xq: torch.Tensor, xk: torch.Tensor, start_index: int):
         # xq_, xk_ shape: bs, sl, _, dim
