--- conflicted
+++ resolved
@@ -35,12 +35,9 @@
         self.rope_dimension_count = rope_dimension_count
         self.max_seqlen = max_seqlen
         self.use_hf = use_hf
-<<<<<<< HEAD
-        self.rope_freq_base = rope_freq_base
-=======
+
         self.rope_freq_base = rope_freq_base if rope_freq_base is not None else 10000.0
         self.tensor_parallelism_size = tensor_parallelism_size
->>>>>>> a9d3d415
         if static_tables:
             ops.module_register_buffer(
                 self, "static_rotary_embed_table", self._create_rotary_embed_table()
