# Copyright 2024 Advanced Micro Devices, Inc
#
# Licensed under the Apache License v2.0 with LLVM Exceptions.
# See https://llvm.org/LICENSE.txt for license information.
# SPDX-License-Identifier: Apache-2.0 WITH LLVM-exception

import os
import sys
import subprocess
import logging
import time
from pathlib import Path
from datetime import timedelta
from typing import List, Optional

import iree.compiler as ireec

logger = logging.getLogger("eval")

logger.setLevel(logging.INFO)

logger.root.handlers[0].setFormatter(
    logging.Formatter(fmt="\n%(levelname)s:%(name)-8s %(message)s")
)


class ExportMlirException(Exception):
    """SHARK-Platform export MLIR exception that preserves the command line and error output."""

    def __init__(self, process: subprocess.CompletedProcess, cwd: str):
        try:
            errs = process.stderr.decode("utf-8")
        except:
            errs = str(process.stderr)
        super().__init__(
            f"Error invoking export_paged_llama_v1.py\n"
            f"Error code: {process.returncode}\n"
            f"Stderr diagnostics:\n{errs}\n\n"
            f"Invoked with:\n"
            f"  cd {cwd} && {process.args}\n\n"
        )


class IreeCompileException(Exception):
    """Compiler exception that preserves the command line and error output."""

    def __init__(self, process: subprocess.CompletedProcess, cwd: str):
        try:
            errs = process.stderr.decode("utf-8")
        except:
            errs = str(process.stderr)
        super().__init__(
            f"Error invoking iree-compile\n"
            f"Error code: {process.returncode}\n"
            f"Stderr diagnostics:\n{errs}\n\n"
            f"Invoked with:\n"
            f"  cd {cwd} && {process.args}\n\n"
        )


class IreeBenchmarkException(Exception):
    """Runtime exception that preserves the command line and error output."""

    def __init__(self, process: subprocess.CompletedProcess, cwd: str):
        # iree-run-module sends output to both stdout and stderr
        try:
            errs = process.stderr.decode("utf-8")
        except:
            errs = str(process.stderr)
        try:
            outs = process.stdout.decode("utf-8")
        except:
            outs = str(process.stdout)
        super().__init__(
            f"Error invoking iree-benchmark-module\n"
            f"Error code: {process.returncode}\n"
            f"Stderr diagnostics:\n{errs}\n"
            f"Stdout diagnostics:\n{outs}\n"
            f"Run with:\n"
            f"  cd {cwd} && {process.args}\n\n"
        )


class ExportArtifacts:
    def __init__(
        self,
        *,
        irpa_path: str,
        batch_size: int,
        iree_hip_target: str,
        iree_hal_target_backends: str,
        attention_kernel: str,
        tensor_parallelism_size: int,
    ):
        self.sharktank_dir = str(
            Path(os.path.dirname(os.path.abspath(__file__))).parent.parent.parent
        )
        self.irpa_path = irpa_path
        self.batch_size = batch_size
        self.iree_hip_target = iree_hip_target
        self.iree_hal_target_backends = iree_hal_target_backends
        self.attention_kernel = attention_kernel
        self.tensor_parallelism_size = tensor_parallelism_size

    def timeit(func):
        def wrapper(*args, **kwargs):
            start = time.time()
            result = func(*args, **kwargs)
            end = time.time()
            seconds = end - start
            time_taken = abs(timedelta(seconds=round(seconds)))

            if seconds < 1:
                time_taken = f" {seconds * 1000} ms"

            func_name = func.__name__
            logger.info(f" {func_name}: {time_taken}")
            return result

        return wrapper

    @timeit
    def shard_irpa_file(
        self,
        *,
        output_file: str,
    ):
        shard_irpa_args = [
            "python3",
            "-m",
            "sharktank.models.llama.tools.shard_llama",
            "--irpa-file",
            self.irpa_path,
            "--output-file",
            output_file,
            "--shard_count",
            str(self.tensor_parallelism_size),
        ]

        cwd = self.sharktank_dir
        cmd = subprocess.list2cmdline(shard_irpa_args)

        logger.info(f"Sharding irpa file:\n" f"cd {cwd} && {cmd}")

        proc = subprocess.run(cmd, shell=True, capture_output=True, cwd=cwd, text=True)
        if proc.returncode != 0:
            logger.error(
                f"Error sharding irpa file with shard_llama.py\n"
                f"{proc.stdout+proc.stderr}"
            )
        else:
            logger.info(f"Sharded irpa file successfully:\n" f"{proc.stdout}")

        return proc.returncode

    @timeit
    def export_to_mlir(
        self,
        *,
        mlir_path: str,
        json_path: str,
    ):
        export_args = [
            "python3",
            "-m",
            "sharktank.examples.export_paged_llm_v1",
            "--irpa-file",
            self.irpa_path,
            "--output-mlir",
            mlir_path,
            "--output-config",
            json_path,
            "--bs",
            str(self.batch_size),
        ]
        if self.attention_kernel in ["decomposed", "torch"]:
            export_args.append("--attention-kernel")
            export_args.append(self.attention_kernel)

        cwd = self.sharktank_dir
        cmd = subprocess.list2cmdline(export_args)

        logger.info(f"Exporting mlir:\n" f"cd {cwd} && {cmd}")

        proc = subprocess.run(cmd, shell=True, capture_output=True, cwd=cwd, text=True)
        if proc.returncode != 0:
            raise ExportMlirException(proc, cwd)
        else:
            logger.info(f"Exported to mlir successfully:\n" f"{proc.stdout}")

        return proc.returncode

    @timeit
<<<<<<< HEAD
    def compile_to_vmfb(
        self,
        *,
        mlir_path,
        vmfb_path,
        hal_dump_path: Optional[Path] = None,
    ):
        # TODO: Control flag to enable multiple backends
        compile_flags = ["--iree-hip-target=" + self.iree_hip_target]
        if hal_dump_path:
            compile_flags += [
                f"--iree-hal-dump-executable-files-to={hal_dump_path}/files"
            ]
        try:
            ireec.compile_file(
                input_file=mlir_path,
                target_backends=[self.iree_hal_target_backends],
                extra_args=compile_flags,
                output_file=vmfb_path,
            )
        except Exception as error:
            logger.error(f"Error running iree-compile:\n" f"{error}")
        else:
            logger.info(f"Compiled to vmfb successfully:\n" f"{vmfb_path}")
=======
    def compile_to_vmfb(self, *, mlir_path, vmfb_path, hal_dump_path, cwd):
        compile_flags = ["--iree-hip-target=" + self.iree_hip_target]
        compile_flags += ["--iree-hal-target-backends=rocm"]
        compile_flags += [f"--iree-hal-dump-executable-files-to={hal_dump_path}/files"]
        cmd = self.get_compile_cmd(
            output_mlir_path=mlir_path,
            output_vmfb_path=vmfb_path,
            args=compile_flags,
        )
        logging.getLogger().info(f"Launching compile command:\n" f"cd {cwd} && {cmd}")
        proc = subprocess.run(cmd, shell=True, capture_output=True, cwd=cwd)
        return_code = proc.returncode
        if return_code != 0:
            raise IreeCompileException(proc, cwd)
>>>>>>> d3b0681e

    def iree_benchmark_vmfb(
        self,
        *,
        hip_device_id: str,
        vmfb_name: str,
        irpa_path: str,
        args: List[str],
        cwd: str | Path,
    ):
        """Runs a compiled program with the given args using `iree-benchmark-module`.
        This assumes that the `iree-benchmark-module` command is available (usually via PATH).
        Args:
            vmfb_name: Name of the .vmfb file (relative to `cwd`).
            args: List of arguments to pass to `iree-benchmark-module`.
            cwd: Working directory to run the command within. (either string or Path works)
            compile_cmd: Command used to compile the program, for inclusion in error messages.
        Raises Exception if running fails for some reason.
        """
        benchmark_args = [
            f"ROCR_VISIBLE_DEVICES={hip_device_id}",
            "iree-benchmark-module",
            f"--device=hip://{hip_device_id}",
            "--hip_use_streams=true",
            "--hip_allow_inline_execution=true",
            "--device_allocator=caching",
            f"--module={vmfb_name}",
            f"--parameters=model={irpa_path}",
        ]
        benchmark_args += args
        cmd = subprocess.list2cmdline(benchmark_args)
        logging.getLogger().info(f"Launching run command:\n" f"cd {cwd} && {cmd}")
        proc = subprocess.run(cmd, shell=True, stdout=sys.stdout, cwd=cwd)
        return_code = proc.returncode
        if return_code != 0:
            raise IreeBenchmarkException(proc, cwd)

    def create_file(self, *, suffix, prefix):
        file_path = Path(prefix).with_suffix(suffix)
        f = open(file_path, "w")
        return file_path

    def get_compile_cmd(
        self, *, output_mlir_path: str, output_vmfb_path: str, args: [str]
    ):
        compile_args = ["iree-compile", output_mlir_path]
        compile_args += args
        compile_args += ["-o", output_vmfb_path]
        cmd = subprocess.list2cmdline(compile_args)
        return cmd

    def get_artifacts(self):

        self.dir_path = self.sharktank_dir + "/" + "tmp_perplexity_ci_artifacts/"
        temp_dir = Path(self.dir_path)
        temp_dir.mkdir(parents=True, exist_ok=True)

        model_name = (
            str(self.irpa_path).split("/")[-1].split(".")[0]
            + "_"
            + self.attention_kernel
        )
        mlir_path = str(
            self.create_file(suffix=".mlir", prefix=self.dir_path + model_name)
        )
        json_path = str(
            self.create_file(suffix=".json", prefix=self.dir_path + model_name)
        )
        vmfb_path = str(
            self.create_file(suffix=".vmfb", prefix=self.dir_path + model_name)
        )

        if self.attention_kernel == "decomposed":
            returncode = self.export_to_mlir(
                mlir_path=mlir_path,
                json_path=json_path,
            )

            if returncode == 0:
                self.compile_to_vmfb(
                    mlir_path=mlir_path,
                    vmfb_path=vmfb_path,
                )

        return vmfb_path<|MERGE_RESOLUTION|>--- conflicted
+++ resolved
@@ -191,36 +191,24 @@
         return proc.returncode
 
     @timeit
-<<<<<<< HEAD
     def compile_to_vmfb(
         self,
         *,
         mlir_path,
         vmfb_path,
+        cwd,
         hal_dump_path: Optional[Path] = None,
     ):
         # TODO: Control flag to enable multiple backends
-        compile_flags = ["--iree-hip-target=" + self.iree_hip_target]
+        compile_flags = [
+          "--iree-hip-target=" + self.iree_hip_target,
+          "--iree-hal-target-backends=" + self.iree_hal_target_backends,
+        ]
         if hal_dump_path:
             compile_flags += [
                 f"--iree-hal-dump-executable-files-to={hal_dump_path}/files"
             ]
-        try:
-            ireec.compile_file(
-                input_file=mlir_path,
-                target_backends=[self.iree_hal_target_backends],
-                extra_args=compile_flags,
-                output_file=vmfb_path,
-            )
-        except Exception as error:
-            logger.error(f"Error running iree-compile:\n" f"{error}")
-        else:
-            logger.info(f"Compiled to vmfb successfully:\n" f"{vmfb_path}")
-=======
-    def compile_to_vmfb(self, *, mlir_path, vmfb_path, hal_dump_path, cwd):
-        compile_flags = ["--iree-hip-target=" + self.iree_hip_target]
-        compile_flags += ["--iree-hal-target-backends=rocm"]
-        compile_flags += [f"--iree-hal-dump-executable-files-to={hal_dump_path}/files"]
+       
         cmd = self.get_compile_cmd(
             output_mlir_path=mlir_path,
             output_vmfb_path=vmfb_path,
@@ -231,7 +219,7 @@
         return_code = proc.returncode
         if return_code != 0:
             raise IreeCompileException(proc, cwd)
->>>>>>> d3b0681e
+
 
     def iree_benchmark_vmfb(
         self,
