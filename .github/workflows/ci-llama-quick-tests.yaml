--- conflicted
+++ resolved
@@ -59,19 +59,8 @@
           pip install --no-compile -r pytorch-cpu-requirements.txt
           pip install --no-compile -r requirements.txt -r sharktank/requirements-tests.txt -e sharktank/
 
-<<<<<<< HEAD
           # Get latest working stable IREE release
           pip install iree-turbine==3.0.0
-=======
-          # Install latest iree-turbine.
-          pip install --no-compile -f https://iree.dev/pip-release-links.html --src deps \
-            -e "git+https://github.com/iree-org/iree-turbine.git#egg=iree-turbine"
-
-          # Test with nightly releases, not what iree-turbine uses.
-          pip install -f https://iree.dev/pip-release-links.html --upgrade --pre \
-            iree-base-compiler \
-            iree-base-runtime
->>>>>>> 8ea135a8
 
           pip freeze
 
