--- conflicted
+++ resolved
@@ -36,11 +36,7 @@
         shell: bash
     env:
       PIP_CACHE_DIR: "${{ github.workspace }}/.pip-cache"
-<<<<<<< HEAD
-      SHARK_PLATFORM_REPO_ROOT: ${{ github.workspace }}
       VENV_DIR: ${{ github.workspace }}/.venv
-=======
->>>>>>> 7eccb766
     steps:
       - uses: actions/checkout@11bd71901bbe5b1630ceea73d27597364c9af683 # v4.2.2
 
