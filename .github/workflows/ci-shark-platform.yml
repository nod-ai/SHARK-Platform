# Copyright 2024 Advanced Micro Devices, Inc.
#
# Licensed under the Apache License v2.0 with LLVM Exceptions.
# See https://llvm.org/LICENSE.txt for license information.
# SPDX-License-Identifier: Apache-2.0 WITH LLVM-exception

name: CI - shark-platform

on:
  workflow_dispatch:
  pull_request:
  push:
    branches:
      - main

concurrency:
  # A PR number if a pull request and otherwise the commit hash. This cancels
  # queued and in-progress runs for the same PR (presubmit) or commit
  # (postsubmit). The workflow name is prepended to avoid conflicts between
  # different workflows.
  group: ${{ github.workflow }}-${{ github.event.number || github.sha }}
  cancel-in-progress: true

jobs:
  test_shortfin_llm_server:
    name: "Integration Tests - Shortfin LLM Server"
    strategy:
      matrix:
        version: [3.11]
      fail-fast: false
    runs-on: nodai-amdgpu-mi250-x86-64
    defaults:
      run:
        shell: bash
    env:
      PIP_CACHE_DIR: "${{ github.workspace }}/.pip-cache"
    steps:
      - name: "Setting up Python"
        id: setup_python
        uses: actions/setup-python@v3
        with:
          python-version: ${{matrix.version}}

      - name: "Checkout Code"
        uses: actions/checkout@v3

      - name: Cache Pip Packages
        uses: actions/cache@v4
        id: cache-pip
        with:
          path: ${{ env.PIP_CACHE_DIR }}
          key: pip-${{ steps.setup_python.outputs.python-version }}-${{ hashFiles('*requirements.txt') }}

      - name: Install pip deps
        run: |
          python -m pip install --no-compile --upgrade pip
          # Note: We install in three steps in order to satisfy requirements
          # from non default locations first. Installing the PyTorch CPU
          # wheels saves multiple minutes and a lot of bandwidth on runner setup.
          pip install --no-compile -r pytorch-cpu-requirements.txt
          pip install --no-compile -r requirements.txt -e sharktank/ shortfin/

          # Install latest iree-tubrine.
          pip install --no-compile -f https://iree.dev/pip-release-links.html --src deps \
            -e "git+https://github.com/iree-org/iree-turbine.git#egg=iree-turbine"

<<<<<<< HEAD
          # Try with the latest IREE nightly releases, not what iree-turbine pins.
=======
          # Try with the latest nightly releases, not what iree-turbine uses.
>>>>>>> 4cfc2952
          # We could also pin to a known working or stable version.
          # This should eventually stabilize. Do the best we can for now.
          pip install -f https://iree.dev/pip-release-links.html --upgrade \
            iree-base-compiler \
            iree-base-runtime \
            "numpy<2.0"

      - name: Run LLM Integration Tests
        run: pytest -v build_tools/integration_tests/llm --log-cli-level=INFO<|MERGE_RESOLUTION|>--- conflicted
+++ resolved
@@ -64,11 +64,7 @@
           pip install --no-compile -f https://iree.dev/pip-release-links.html --src deps \
             -e "git+https://github.com/iree-org/iree-turbine.git#egg=iree-turbine"
 
-<<<<<<< HEAD
           # Try with the latest IREE nightly releases, not what iree-turbine pins.
-=======
-          # Try with the latest nightly releases, not what iree-turbine uses.
->>>>>>> 4cfc2952
           # We could also pin to a known working or stable version.
           # This should eventually stabilize. Do the best we can for now.
           pip install -f https://iree.dev/pip-release-links.html --upgrade \
