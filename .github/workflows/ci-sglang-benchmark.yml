# Copyright 2024 Advanced Micro Devices, Inc.
#
# Licensed under the Apache License v2.0 with LLVM Exceptions.
# See https://llvm.org/LICENSE.txt for license information.
# SPDX-License-Identifier: Apache-2.0 WITH LLVM-exception

# =================================== README ===================================
# The `benchmark_sglang` job in this CI is mostly dependent on code outside
# of the `shark-ai` repo itself. By including it here, we are able to maintain
# an apples-to-apples comparison between shortfin and SGLang performance in a
# centralized location, as we place more effort in shortfin LLM performance, and
# WHILE WE WORK TOWARDS A BETTER ALTERNATIVE.

# We should not be generally repeating this pattern, and should never repeat
# this pattern outside of specifically benchmarking shortfin apps against
# external projects, as part of an organized and clearly defined effort.
# ==============================================================================

name: SGLang Llama Benchmarking Tests

on:
  workflow_dispatch:
  schedule:
    # Weekdays at 4:00 AM UTC = 9:00 PM PST.
    - cron: "0 4 * * 1-5"

concurrency:
  # A PR number if a pull request and otherwise the commit hash. This cancels
  # queued and in-progress runs for the same PR (presubmit) or commit
  # (postsubmit). The workflow name is prepended to avoid conflicts between
  # different workflows.
  group: ${{ github.workflow }}-${{ github.event.number || github.sha }}
  cancel-in-progress: true

jobs:
  benchmark_shortfin:
    if: ${{ github.repository_owner == 'nod-ai' || github.event_name != 'schedule' }}
    name: "SGLang Serving Benchmark With Shortfin"
    strategy:
      matrix:
        version: [3.11]
      fail-fast: false
    runs-on: mi300x-4
    defaults:
      run:
        shell: bash
    env:
      VENV_DIR: ${{ github.workspace }}/.venv
    steps:
      - uses: actions/checkout@11bd71901bbe5b1630ceea73d27597364c9af683 # v4.2.2

      - name: "Setting up Python"
        id: setup_python
        uses: actions/setup-python@0b93645e9fea7318ecaed2b359559ac225c90a2b # v5.3.0
        with:
          python-version: ${{matrix.version}}
      - name: Create Python venv
        run: python -m venv ${VENV_DIR}

      - name: Install pip deps
        run: |
          source ${VENV_DIR}/bin/activate
          python -m pip install --no-compile --upgrade pip
<<<<<<< HEAD
          pip install sharktank -f https://github.com/nod-ai/SHARK-Platform/releases/expanded_assets/dev-wheels --upgrade --pre
          pip install shortfin -f https://github.com/nod-ai/shark-ai/releases/expanded_assets/dev-wheels --upgrade --pre
          pip install -f https://iree.dev/pip-release-links.html --upgrade --pre \
            iree-base-compiler iree-base-runtime --src deps \
            -e "git+https://github.com/iree-org/iree-turbine.git#egg=iree-turbine"
=======
          # Note: We install in three steps in order to satisfy requirements
          # from non default locations first. Installing the PyTorch CPU
          # wheels saves multiple minutes and a lot of bandwidth on runner setup.
          pip install --no-compile -r pytorch-cpu-requirements.txt
          pip install -f https://iree.dev/pip-release-links.html --pre iree-turbine
          pip install --no-compile -r requirements.txt -e sharktank/ shortfin/

          # Pin to known-working versions.
          pip install -f https://iree.dev/pip-release-links.html --pre --upgrade \
            iree-base-compiler==3.1.0rc20241204 \
            iree-base-runtime==3.1.0rc20241204 \
            "numpy<2.0"
>>>>>>> eb1d4c3f

          # Install SGLang
          pip install "git+https://github.com/nod-ai/sglang.git#subdirectory=python"

          pip freeze

      - name: Run Shortfin Benchmark Tests
        run: |
          source ${VENV_DIR}/bin/activate
          pytest -v app_tests/benchmark_tests/llm/sglang_benchmarks/shortfin_benchmark_test.py --log-cli-level=INFO --html=shortfin_index.html --self-contained-html

      - name: Upload pytest report
        uses: actions/upload-artifact@b4b15b8c7c6ac21ea08fcf65892d2ee8f75cf882
        with:
          name: shortfin_benchmark
          path: shortfin_index.html

  benchmark_sglang:
    name: "SGLang Serving Benchmark With SGLang"
    strategy:
      matrix:
        version: [3.11]
      fail-fast: false
    runs-on: mi300x-4
    defaults:
      run:
        shell: bash
    steps:
      - uses: actions/checkout@11bd71901bbe5b1630ceea73d27597364c9af683 # v4.2.2

      - name: "Setting up Python"
        id: setup_python
        uses: actions/setup-python@0b93645e9fea7318ecaed2b359559ac225c90a2b # v5.3.0
        with:
          python-version: ${{matrix.version}}

      - name: Install SGLang
        run: |
          python -m pip install --no-compile --upgrade pip
          pip install "git+https://github.com/nod-ai/sglang.git#subdirectory=python"

      - name: Set up Docker Buildx
        uses: docker/setup-buildx-action@v3

      # Instruction for SGLang image sourced from here:
      #   https://sgl-project.github.io/start/install.html#method-3-using-docker
      # We have to run in a docker container due to their vLLM dependency.
      # From their pyproject.toml:
      #   HIP (Heterogeneous-computing Interface for Portability) for AMD
      #   => base docker rocm/vllm-dev:20241022, not from public vllm whl
      #   srt_hip = ["sglang[runtime_common]", "torch", "vllm==0.6.3.dev13"]
      - name: Pull SGLang Image (Had issues with sglang:v0.3.5.post2-rocm620)
        run: |
          docker pull lmsysorg/sglang:v0.3.5.post1-rocm620

      - name: Run SGLang Server
        run: |
          docker run --rm -d  \
            --name=sglang-server \
            --device=/dev/kfd \
            --device=/dev/dri \
            --ipc=host \
            --shm-size 16G \
            --group-add video \
            --cap-add=SYS_PTRACE \
            --security-opt seccomp=unconfined \
            -v $HOME/dockerx:/dockerx \
            -v /data:/data \
            -p 30000:30000 \
            -v ~/.cache/huggingface:/root/.cache/huggingface \
            --env HF_TOKEN=${{ secrets.HF_TOKEN }} \
            lmsysorg/sglang:v0.3.5.post1-rocm620 \
            python3 -m sglang.launch_server \
            --model-path meta-llama/Llama-3.1-8B-Instruct \
            --host 0.0.0.0 \
            --port 30000 \
            --tp 1 \
            --dtype float16 \
            --disable-cuda-graph

      - name: Run SGLang Benchmark Tests
        run: |
          pytest -v app_tests/benchmark_tests/llm/sglang_benchmarks/sglang_benchmark_test.py --port 30000 --log-cli-level=INFO --html=sglang_index.html --self-contained-html

      - name: Stop sglang-server
        run: docker stop sglang-server || true # Stop container if it's running

      # Deleting image after run due to large disk space requirement (83 GB)
      - name: Cleanup SGLang Image
        run: docker image rm lmsysorg/sglang:v0.3.5.post1-rocm620

      - name: Upload pytest report
        uses: actions/upload-artifact@b4b15b8c7c6ac21ea08fcf65892d2ee8f75cf882
        with:
          name: sglang_benchmark
          path: sglang_index.html

  merge_and_upload_reports:
    name: "Merge and upload benchmark reports"
    needs: [benchmark_shortfin, benchmark_sglang]
    if: needs.benchmark_shortfin.result == 'success' || needs.benchmark_sglang.result == 'success'
    runs-on: ubuntu-24.04
    defaults:
      run:
        shell: bash
    steps:
      - name: "Setting up Python"
        id: setup_python
        uses: actions/setup-python@0b93645e9fea7318ecaed2b359559ac225c90a2b # v5.3.0
        with:
          python-version: 3.11

      - name: Install pytest-html-merger
        run: pip install pytest-html-merger

      - name: Download shortfin report
        uses: actions/download-artifact@fa0a91b85d4f404e444e00e005971372dc801d16
        with:
          name: shortfin_benchmark
          path: reports
        continue-on-error: true

      - name: Download sglang report
        uses: actions/download-artifact@fa0a91b85d4f404e444e00e005971372dc801d16
        with:
          name: sglang_benchmark
          path: reports
        continue-on-error: true

      - name: Merge html reports
        run: |
          mkdir merged_reports
          pytest_html_merger -i reports -o merged_reports/index.html

      - name: Deploy to GitHub Pages
        uses: peaceiris/actions-gh-pages@4f9cc6602d3f66b9c108549d475ec49e8ef4d45e # v4.0.0
        with:
          github_token: ${{ secrets.SHARK_PLATFORM_GH_TOKEN }}
          publish_dir: merged_reports
          destination_dir: ./llm/sglang
          keep_files: true<|MERGE_RESOLUTION|>--- conflicted
+++ resolved
@@ -59,28 +59,13 @@
 
       - name: Install pip deps
         run: |
-          source ${VENV_DIR}/bin/activate
+          source ${VENV_DIR}/bin/activate          
           python -m pip install --no-compile --upgrade pip
-<<<<<<< HEAD
           pip install sharktank -f https://github.com/nod-ai/SHARK-Platform/releases/expanded_assets/dev-wheels --upgrade --pre
           pip install shortfin -f https://github.com/nod-ai/shark-ai/releases/expanded_assets/dev-wheels --upgrade --pre
           pip install -f https://iree.dev/pip-release-links.html --upgrade --pre \
             iree-base-compiler iree-base-runtime --src deps \
             -e "git+https://github.com/iree-org/iree-turbine.git#egg=iree-turbine"
-=======
-          # Note: We install in three steps in order to satisfy requirements
-          # from non default locations first. Installing the PyTorch CPU
-          # wheels saves multiple minutes and a lot of bandwidth on runner setup.
-          pip install --no-compile -r pytorch-cpu-requirements.txt
-          pip install -f https://iree.dev/pip-release-links.html --pre iree-turbine
-          pip install --no-compile -r requirements.txt -e sharktank/ shortfin/
-
-          # Pin to known-working versions.
-          pip install -f https://iree.dev/pip-release-links.html --pre --upgrade \
-            iree-base-compiler==3.1.0rc20241204 \
-            iree-base-runtime==3.1.0rc20241204 \
-            "numpy<2.0"
->>>>>>> eb1d4c3f
 
           # Install SGLang
           pip install "git+https://github.com/nod-ai/sglang.git#subdirectory=python"
